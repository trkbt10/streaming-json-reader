--- conflicted
+++ resolved
@@ -7,13 +7,8 @@
 
 ## Usage
 
-<<<<<<< HEAD
-```javascript
-import { incrementalJsonParser } from './incrementalJsonParser.js';
-=======
 ```typescript
 import { incrementalJsonParser } from './dist/incremental-json-parser.es.js';
->>>>>>> 279da970
 import { Readable } from 'stream';
 
 async function main() {
@@ -36,8 +31,6 @@
 main();
 ```
 
-<<<<<<< HEAD
-=======
 ## Development
 
 Install dependencies and run tests:
@@ -53,6 +46,5 @@
 npm run build
 ```
 
->>>>>>> 279da970
 The parser reads from an object implementing the same interface as
 `ReadableStreamDefaultReader` and yields each time the root object is updated.